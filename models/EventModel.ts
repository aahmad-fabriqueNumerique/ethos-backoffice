/**
 * Event Model Types
 *
 * This module defines the TypeScript interfaces for event data throughout
 * the application. It provides type safety for event objects in different
 * contexts and ensures consistent data structure across the system.
 *
 * Key Features:
 * - Firebase Firestore integration with Timestamp support
 * - Flexible date handling for different data sources
 * - UI-specific model for form handling
 * - Optional fields for extended event information
 * - Type safety for all event properties
 *
 * Usage Contexts:
 * 1. EventModel: Database storage and API responses
 * 2. EventUIModel: Form handling and UI components
 *
 * @module EventModel
 * @author GitHub Copilot
 * @version 1.0.0
 * @since 2025-01-18
 */

import type { Timestamp } from "firebase/firestore";
<<<<<<< HEAD

/**
 * Event Model Interface
 *
 * Primary interface for event data stored in Firebase Firestore.
 * Handles different date formats that can come from various sources:
 * - Firestore Timestamp objects from database queries
 * - Date objects from form inputs
 * - String representations from API calls or serialization
 *
 * This flexible approach allows the same interface to work with:
 * - Fresh data from Firestore (Timestamp)
 * - Form submissions (Date)
 * - JSON serialized data (string)
 *
 * @interface EventModel
 * @example
 * ```typescript
 * // From Firestore
 * const firestoreEvent: EventModel = {
 *   id: "event123",
 *   titre: "Concert de Jazz",
 *   dateDebut: Timestamp.fromDate(new Date()),
 *   // ... other fields
 * };
 *
 * // From form submission
 * const formEvent: EventModel = {
 *   id: "event456",
 *   titre: "Théâtre Musical",
 *   dateDebut: new Date('2025-02-15T20:00:00'),
 *   // ... other fields
 * };
 * ```
 */
=======
// toto
>>>>>>> b63ad2f6
export default interface EventModel {
  /**
   * Unique event identifier
   *
   * Primary key for the event in the database.
   * Generated automatically by Firestore or provided by the system.
   *
   * @field id
   * @type {string}
   * @required
   * @example "event_1674567890123" or Firestore document ID
   */
  id: string;

  /**
   * Event title
   *
   * The main display name for the event.
   * Used in listings, search results, and event details.
   *
   * @field titre
   * @type {string}
   * @required
   * @example "Concert de Jazz au Parc", "Festival de Musique Traditionnelle"
   */
  titre: string;

  /**
   * Event description
   *
   * Detailed description of the event content, purpose, and what
   * attendees can expect. Used for promotional materials and listings.
   *
   * @field description
   * @type {string}
   * @required
   * @example "Une soirée exceptionnelle de jazz avec des artistes locaux..."
   */
  description: string;

  /**
   * Event start date and time
   *
   * Flexible date field that accepts multiple formats:
   * - Timestamp: From Firestore database queries
   * - Date: From form inputs and JavaScript operations
   * - string: From API responses or JSON serialization
   *
   * @field dateDebut
   * @type {string | Timestamp | Date}
   * @required
   * @example
   * - Timestamp.fromDate(new Date('2025-02-15T20:00:00'))
   * - new Date('2025-02-15T20:00:00')
   * - "2025-02-15T20:00:00.000Z"
   */
  dateDebut: string | Timestamp | Date;

  /**
   * Event end date and time
   *
   * Flexible date field that accepts multiple formats.
   * Should be chronologically after dateDebut.
   *
   * @field dateFin
   * @type {string | Timestamp | Date}
   * @required
   * @example
   * - Timestamp.fromDate(new Date('2025-02-15T23:00:00'))
   * - new Date('2025-02-15T23:00:00')
   * - "2025-02-15T23:00:00.000Z"
   */
  dateFin: string | Timestamp | Date;

  /**
   * Event street address
   *
   * Physical location where the event takes place.
   * Used for navigation and location services.
   *
   * @field adresse
   * @type {string}
   * @required
   * @example "123 Rue de la Musique", "Place du Théâtre"
   */
  adresse: string;

  /**
   * Postal code
   *
   * French postal code for the event location.
   * Validates as 5-digit format (NNNNN).
   *
   * @field codePostal
   * @type {string}
   * @required
   * @format French postal code (5 digits)
   * @example "75001", "13001", "69001"
   */
  codePostal: string;

  /**
   * City name
   *
   * City where the event is located.
   * Used for geographic organization and display.
   *
   * @field ville
   * @type {string}
   * @required
   * @example "Paris", "Marseille", "Lyon"
   */
  ville: string;

  /**
   * Country name
   *
   * Country where the event takes place.
   * Should match entries from the countries data list.
   *
   * @field pays
   * @type {string}
   * @required
   * @example "France", "Belgique", "Suisse"
   */
  pays: string;

  /**
   * Event promotional image
   *
   * Image URL or filename for event promotion.
   * Can be empty string if no image is provided.
   *
   * Supported formats:
   * - Full URLs: https://example.com/image.jpg
   * - Filenames: event-image.jpg (for uploaded files)
   * - Empty string: No image available
   *
   * @field image
   * @type {string}
   * @required
   * @example
   * - "https://cdn.example.com/events/concert.jpg"
   * - "event_1674567890123.jpg"
   * - "" (no image)
   */
  image: string;

  /**
   * Event type/category
   *
   * Categorizes the event for filtering and organization.
   * Should match predefined event types in the system.
   *
   * @field type
   * @type {string}
   * @required
   * @example "Concert", "Théâtre", "Festival", "Conférence"
   */
  type: string;

  /**
   * Event participants (optional)
   *
   * Array of participant names such as performers, speakers,
   * or special guests. Optional field for events that have
   * specific named participants.
   *
   * @field participants
   * @type {string[]}
   * @optional
   * @example ["Jean Dupont", "Marie Martin", "Orchestre Local"]
   */
  participants?: string[];

  /**
   * Contact phone number
   *
   * Phone number for event inquiries and contact.
   * Supports international and national formats.
   *
   * @field telephone
   * @type {string}
   * @required
   * @format International or national phone number
   * @example "+33 1 23 45 67 89", "01 23 45 67 89"
   */
  telephone: string;

  /**
   * Contact email address
   *
   * Email address for event communication and inquiries.
   * Must be a valid email format.
   *
   * @field email
   * @type {string}
   * @required
   * @format Valid email address
   * @example "contact@event.fr", "info@festival.org"
   */
  email: string;

  /**
   * Social media links (optional)
   *
   * Array of social media URLs related to the event.
   * Each URL must be from supported social media platforms.
   *
   * Supported platforms:
   * - Facebook, Instagram, Twitter/X, YouTube
   * - LinkedIn, TikTok, WhatsApp, Telegram
   *
   * @field reseauxSociaux
   * @type {string[]}
   * @optional
   * @example [
   *   "https://www.facebook.com/events/123456789",
   *   "https://www.instagram.com/username",
   *   "https://twitter.com/username"
   * ]
   */
  reseauxSociaux?: string[];
}

/**
 * Event UI Model Interface
 *
 * Specialized interface for UI components and form handling.
 * Extends EventModel but ensures dates are always Date objects,
 * which is optimal for form inputs and UI components.
 *
 * This model is used when:
 * - Rendering forms for event creation/editing
 * - Processing form submissions
 * - Working with date pickers and UI components
 * - Converting between different date formats
 *
 * The key difference from EventModel is that dates are strictly
 * typed as Date objects, eliminating ambiguity in UI contexts.
 *
 * @interface EventUIModel
 * @extends {Omit<EventModel, "dateDebut" | "dateFin">}
 * @example
 * ```typescript
 * // Converting from EventModel to EventUIModel
 * const convertToUIModel = (event: EventModel): EventUIModel => {
 *   return {
 *     ...event,
 *     dateDebut: event.dateDebut instanceof Date
 *       ? event.dateDebut
 *       : new Date(event.dateDebut),
 *     dateFin: event.dateFin instanceof Date
 *       ? event.dateFin
 *       : new Date(event.dateFin)
 *   };
 * };
 *
 * // Using in a form component
 * const formData: EventUIModel = {
 *   id: "new-event",
 *   titre: "",
 *   description: "",
 *   dateDebut: new Date(),
 *   dateFin: new Date(),
 *   // ... other fields
 * };
 * ```
 */
export interface EventUIModel
  extends Omit<EventModel, "dateDebut" | "dateFin"> {
  /**
   * Event start date (UI format)
   *
   * Date object optimized for form inputs and UI components.
   * Ensures consistent date handling in user interfaces.
   *
   * @field dateDebut
   * @type {Date}
   * @required
   * @example new Date('2025-02-15T20:00:00')
   */
  dateDebut: Date;

  /**
   * Event end date (UI format)
   *
   * Date object optimized for form inputs and UI components.
   * Should be chronologically after dateDebut.
   *
   * @field dateFin
   * @type {Date}
   * @required
   * @example new Date('2025-02-15T23:00:00')
   */
  dateFin: Date;
}<|MERGE_RESOLUTION|>--- conflicted
+++ resolved
@@ -23,8 +23,6 @@
  */
 
 import type { Timestamp } from "firebase/firestore";
-<<<<<<< HEAD
-
 /**
  * Event Model Interface
  *
@@ -59,9 +57,7 @@
  * };
  * ```
  */
-=======
-// toto
->>>>>>> b63ad2f6
+
 export default interface EventModel {
   /**
    * Unique event identifier
