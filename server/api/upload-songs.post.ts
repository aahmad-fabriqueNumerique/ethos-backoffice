--- conflicted
+++ resolved
@@ -50,12 +50,9 @@
 
 import { writeFile, unlink } from "fs/promises";
 import Papa, { type ParseError } from "papaparse";
-<<<<<<< HEAD
-import normalizeString from "~/utils/normalizeString";
 import { db } from "~/server/utils/firebaseAdmin";
-=======
 import { createSlugWithWords } from "~/utils/createSlug";
->>>>>>> eadd3aa7
+
 
 /**
  * Song data interface for type safety
