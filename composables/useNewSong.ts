--- conflicted
+++ resolved
@@ -17,7 +17,6 @@
 import { z } from "zod";
 import type SelectType from "~/models/SelectType";
 import { getAuth, type User } from "firebase/auth";
-<<<<<<< HEAD
 import {
   deleteField,
   doc,
@@ -25,9 +24,7 @@
   getFirestore,
   updateDoc,
 } from "firebase/firestore";
-=======
 import { createSlugWithWords } from "~/utils/createSlug";
->>>>>>> eadd3aa7
 
 /**
  * Return type for the useNewSong composable
@@ -52,13 +49,9 @@
  *
  * @returns {Object} Form controls, validation schema, and reference data for song creation
  */
-<<<<<<< HEAD
+
 export const useNewSong = (songId?: string) => {
   const { t } = useI18n();
-=======
-export const useNewSong = () => {
-  const { t } = useI18n(); // Internationalization helper for translated messages
->>>>>>> eadd3aa7
   const router = useRouter();
   const { showToast } = useNotifsToasts();
   const isLoading = ref(false);
@@ -129,7 +122,6 @@
         .string()
         .regex(regexOptionalGeneric, { message: "invalid_description" })
         .optional(),
-<<<<<<< HEAD
       urls: z
         .string()
         .url({ message: "invalid_url" })
@@ -140,10 +132,6 @@
         .url({ message: "invalid_music_url" })
         .or(z.literal(""))
         .optional(),
-=======
-      urls: z.string().url({ message: "invalid_url" }).optional(),
-      urls_musique: z.string().url({ message: "invalid_music_url" }).optional(),
->>>>>>> eadd3aa7
       archived: z.boolean().optional(),
     })
   );
@@ -265,25 +253,17 @@
     const values = await sanitizeFirestoreData(
       formValues as unknown as Record<string, unknown>
     );
-<<<<<<< HEAD
-
-=======
     // Create progressive slug with all character variations for precise search
     const slug = createSlugWithWords(formValues.titre);
->>>>>>> eadd3aa7
+
     try {
       const { getFirestore, collection, addDoc } = await import(
         "firebase/firestore"
       );
       const db = getFirestore();
       const songRef = collection(db, "chants");
-<<<<<<< HEAD
-      await addDoc(songRef, values);
-      const request = await fetch("/api/notifs", {
-=======
       await addDoc(songRef, { ...values, slug });
       const notificationResponse = await fetch("/api/notifs", {
->>>>>>> eadd3aa7
         method: "POST",
         headers: {
           "Content-Type": "application/json",
